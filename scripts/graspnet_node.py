--- conflicted
+++ resolved
@@ -31,13 +31,8 @@
         super().__init__('graspnet_node')
         
         self.subscription = self.create_subscription(
-<<<<<<< HEAD
             PointCloud2, '/pc_octomap_filtered', self.pointcloud_callback, 10)
-        self.get_logger().info("GraspNetNode started, listening for pointclouds...")
-=======
-            PointCloud2, '/octomap_point_cloud_centers', self.pointcloud_callback, 10)
         self.get_logger().info(f"{GREEN}GraspNetNode started, listening for pointclouds...{RESET}")
->>>>>>> 40d705a6
         self.cli = self.create_client(UpdateInterestMap, '/update_interest_map')
         self.req = UpdateInterestMap.Request()
         self.num_iterations = 0
